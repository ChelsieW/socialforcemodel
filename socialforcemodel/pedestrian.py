--- conflicted
+++ resolved
@@ -36,7 +36,7 @@
     _ids = count(0)
 
     def __init__(self, group, radius=0.15, mass=60, desired_velocity=1.3,
-                 maximum_velocity=2.6, relaxation_time=2.0, start=None,
+                 maximum_velocity=2.6, relaxation_time=None, start=None,
                  target_path=[]):
         self.id = next(self._ids)
         self.group = group
@@ -45,7 +45,12 @@
         self.mass = float(mass)
         self.desired_velocity = desired_velocity
         self.maximum_velocity = maximum_velocity
-        self.relaxation_time = relaxation_time
+
+        if relaxation_time:
+            self.relaxation_time = relaxation_time
+        else:
+            self.relaxation_time = self.group.relaxation_time
+
         self.target_is_point = True
         self.angle_ou_process = False
         self.velocity_ou_process = False
@@ -72,6 +77,22 @@
         self.target = self.target_path[self.target_index]
         self.quad = None
 
+        self.initialize()
+        
+        self.current_max_repulsion = 160.0
+
+        # Make sure this pedestrian is in the group.
+        group.add_pedestrian(self)
+        self.max_repulsive_force = group.world.turbulence_max_repulsion
+
+        # Create a measurement history object to be filled on 'update'.
+        self.measurements = []
+
+        # Create a deque for storing position history.
+        steps_delayed = int(self.group.world.reaction_delay / self.group.world.step_size)
+        self.delayed_social_force = deque(maxlen=1 + steps_delayed)
+
+    def initialize(self):
         # Start with a velocity of zero.
         self.desired_direction = self.get_desired_direction()
         velocity = self.desired_direction * self.desired_velocity
@@ -81,18 +102,7 @@
         self.next_position = self.position
         self.speed = np.sqrt(self.velocity[0]**2 + self.velocity[1]**2)
         self.next_speed = self.speed
-        self.current_max_repulsion = 160.0
-
-        # Make sure this pedestrian is in the group.
-        group.add_pedestrian(self)
-        self.max_repulsive_force = group.world.turbulence_max_repulsion
-
-        # Create a measurement history object to be filled on 'update'.
-        self.measurements = []
-
-        # Create a deque for storing position history.
-        steps_delayed = int(self.group.world.reaction_delay / self.group.world.step_size)
-        self.delayed_social_force = deque(maxlen=1 + steps_delayed)
+
 
     def add_measurement(self, category, name, value):
         """ Add a measurement for this time step to this pedestrian.
@@ -252,10 +262,7 @@
     def update(self):
         """ Update the target_path and characteristics of this pedestrian. """
         if not self.quad.inside(self.next_position):
-<<<<<<< HEAD
             self.group.world.quadtree.remove(self)
-            
-=======
             try:
                 self.group.world.quadtree.remove(self)
             except KeyError:
@@ -266,8 +273,6 @@
                 print(self.quad.ymin)
                 print(self.group.world.quadtree.length)
                 raise
-
->>>>>>> 97cebe14
         # Determine whether braking should stop.
         if self.is_braking and (self.speed != self.next_speed and self.speed / self.next_speed < 1.5):     
             self.is_braking = False
@@ -471,9 +476,7 @@
         ob_repulsive = self.calculate_obstacle_repulsive_force(obstacles)
 
         self.delayed_social_force.append(ped_repulsive)
-        # print(ped_repulsive)
         ped_repulsive = self.delayed_social_force[0]
-        # print(ped_repulsive)
 
         # Ignore other pedestrians if braking.
         if self.is_braking:
@@ -795,6 +798,7 @@
         falloff_length = world.falloff_length
         body_force_constant = world.body_force_constant
         friction_force_constant = world.friction_force_constant
+        desired_dir = self.get_desired_direction()
 
         self.closest_obstacle_points = []
 
@@ -827,7 +831,10 @@
             # Find tangential
             tangential = np.array([-normal[1], normal[0]])
 
-            obstacle_repulsion_force = repulsion_coefficient * np.exp(
+            # Get angle
+            cos_angle = desired_dir * difference_direction
+            omega = world.turbulence_lambda + (1 - world.turbulence_lambda) * (1 + cos_angle) / 2
+            obstacle_repulsion_force = repulsion_coefficient * omega * np.exp(
                 agent_overlap / falloff_length)
 
             pushing_force = 0
@@ -870,6 +877,18 @@
 
         ax.add_artist(Circle(xy=(self.position), radius=0.5 * self.diameter,
                              facecolor=c, edgecolor=color, fill=True))
+
+        mirrorred_positions = []
+
+        if self.position[0] < self.radius:
+            mirrorred_positions.append(self.position + np.array([self.group.world.width, 0]))
+        if self.position[0] > self.group.world.width - self.radius:
+            mirrorred_positions.append(self.position - np.array([self.group.world.width, 0]))
+
+        for position in mirrorred_positions:
+            ax.add_artist(Circle(xy=position, radius=0.5 * self.diameter,
+                                 facecolor=c, edgecolor=color, fill=True))
+
         if add_quiver:
             ax.quiver(self.position[0], self.position[1],
                       self.velocity[0], self.velocity[1], angles='xy',
